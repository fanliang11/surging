﻿using Newtonsoft.Json.Linq;
using Surging.Core.Caching;
using Surging.Core.CPlatform;
using Surging.Core.CPlatform.EventBus.Events;
using Surging.Core.CPlatform.Filters.Implementation;
using Surging.Core.CPlatform.Ioc;
using Surging.Core.CPlatform.Routing.Implementation;
using Surging.Core.CPlatform.Runtime.Client.Address.Resolvers.Implementation.Selectors.Implementation;
using Surging.Core.CPlatform.Runtime.Server.Implementation.ServiceDiscovery.Attributes;
using Surging.Core.CPlatform.Support;
using Surging.Core.CPlatform.Support.Attributes;
using Surging.Core.ProxyGenerator.Implementation;
using Surging.Core.System.Intercept;
using Surging.IModuleServices.Common.Models;
using System;
using System.Collections.Generic;
using System.Text;
using System.Threading.Tasks;

namespace Surging.IModuleServices.Common
{
    [ServiceBundle("api/{Service}")]
    public interface IUserService: IServiceKey
    {
        Task<UserModel> Authentication(AuthenticationRequestData requestData);

        [Service(Date = "2017-8-11", Director = "fanly", Name = "获取用户")]
        Task<string> GetUserName(int id);

        [Service(Date = "2017-8-11", Director = "fanly", DisableNetwork =true, Name = "根据id查找用户是否存在")]
        Task<bool> Exists(int id);

        [Authorization(AuthType = AuthorizationType.JWT)]
        Task<IdentityUser> Save(IdentityUser requestData);

        [Authorization(AuthType = AuthorizationType.JWT)]
        [Service(Date = "2017-8-11", Director = "fanly", Name = "获取用户")]
        [Command(Strategy = StrategyType.Injection, ShuntStrategy = AddressSelectorMode.HashAlgorithm, ExecutionTimeoutInMilliseconds = 1500, BreakerRequestVolumeThreshold = 3, Injection = @"return 1;", RequestCacheEnabled = false)]
        Task<int> GetUserId(string userName);

        [Service(Date = "2017-8-11", Director = "fanly", Name = "获取用户")]
        Task<DateTime> GetUserLastSignInTime(int id);

        [Command(Strategy = StrategyType.Injection, Injection = @"return
new Surging.IModuleServices.Common.Models.UserModel
         {
            Name=""fanly"",
            Age=19
         };", RequestCacheEnabled = false, InjectionNamespaces = new string[] { "Surging.IModuleServices.Common" })]
        [Service(Date = "2017-8-11", Director = "fanly", Name = "获取用户")]
        [InterceptMethod(CachingMethod.Get, Key = "GetUser_id_{0}", CacheSectionType = SectionType.ddlCache, Mode = CacheTargetType.Redis, Time = 480)]
        Task<UserModel> GetUser(UserModel user);

        [Authorization(AuthType = AuthorizationType.JWT)]
        [Command(Strategy = StrategyType.FallBack,FallBackName = "UpdateFallBackName",  RequestCacheEnabled = true, InjectionNamespaces = new string[] { "Surging.IModuleServices.Common" })]
        [InterceptMethod(CachingMethod.Remove, "GetUser_id_{0}", "GetUserName_name_{0}", CacheSectionType = SectionType.ddlCache, Mode = CacheTargetType.Redis)]
        [Service(Date = "2017-8-11", Director = "fanly", Name = "获取用户")]
        Task<bool> Update(int id, UserModel model);

        Task<bool> Get(List<UserModel> users);

        [Service(Date = "2017-8-11", Director = "fanly", Name = "获取用户")]
        [Command(Strategy = StrategyType.Injection,ShuntStrategy = AddressSelectorMode.Polling, ExecutionTimeoutInMilliseconds = 1500, BreakerRequestVolumeThreshold = 3, Injection = @"return false;",FallBackName = "GetDictionaryMethodBreaker", RequestCacheEnabled = false)]
        [InterceptMethod(CachingMethod.Get, Key = "GetDictionary", CacheSectionType = SectionType.ddlCache, Mode = CacheTargetType.Redis, Time = 480)]
        Task<bool> GetDictionary();

        [Service(Date = "2017-8-11", Director = "fanly", Name = "获取用户")]
        Task TryThrowException();

        [Service(Date = "2017-8-11", Director = "fanly", Name = "获取用户")]
        Task PublishThroughEventBusAsync(IntegrationEvent evt);

<<<<<<< HEAD
        Task<string> HelloWorld(string username);
=======
        [Service(Date = "2018-5-23", Director = "fanly", Name = "获取用户")]
        [Command(Strategy = StrategyType.Injection,  ShuntStrategy = AddressSelectorMode.HashAlgorithm, ExecutionTimeoutInMilliseconds = 2500, BreakerRequestVolumeThreshold = 3, Injection = @"return 1;", RequestCacheEnabled = false)]
        Task<ApiResult<UserModel>> GetApiResult();
>>>>>>> d33649c2
    }
}<|MERGE_RESOLUTION|>--- conflicted
+++ resolved
@@ -70,12 +70,8 @@
         [Service(Date = "2017-8-11", Director = "fanly", Name = "获取用户")]
         Task PublishThroughEventBusAsync(IntegrationEvent evt);
 
-<<<<<<< HEAD
-        Task<string> HelloWorld(string username);
-=======
         [Service(Date = "2018-5-23", Director = "fanly", Name = "获取用户")]
         [Command(Strategy = StrategyType.Injection,  ShuntStrategy = AddressSelectorMode.HashAlgorithm, ExecutionTimeoutInMilliseconds = 2500, BreakerRequestVolumeThreshold = 3, Injection = @"return 1;", RequestCacheEnabled = false)]
         Task<ApiResult<UserModel>> GetApiResult();
->>>>>>> d33649c2
     }
 }