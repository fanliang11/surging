--- conflicted
+++ resolved
@@ -15,14 +15,11 @@
         public static byte[] Serialize<T>(T instance)
         {
             return MessagePackSerializer.Serialize(instance);
-<<<<<<< HEAD
         }
 
         public static byte[] Serialize(object instance, Type type)
         {
             return MessagePackSerializer.Serialize(instance);
-=======
->>>>>>> f846500a
         }
 
         public static object Deserialize(byte[] data, Type type)
