--- conflicted
+++ resolved
@@ -36,13 +36,8 @@
                 foreach (var entry in _entries)
                     _wssv.AddWebSocketService(entry.Path, entry.FuncBehavior);
                 _wssv.KeepClean = _options.KeepClean;
-<<<<<<< HEAD
-                _wssv.WaitTime = TimeSpan.FromSeconds(_options.WaitTime);
-                _wssv.AllowForwardedRequest = true;
-=======
                 _wssv.WaitTime = TimeSpan.FromSeconds(_options.WaitTime); 
                 _wssv.AllowForwardedRequest = true;  
->>>>>>> 78385165
                 _wssv.Start();
                 if (_logger.IsEnabled(LogLevel.Debug))
                     _logger.LogDebug($"WS服务主机启动成功，监听地址：{endPoint}。");
